--- conflicted
+++ resolved
@@ -17,11 +17,9 @@
         intents.message_content = True
         intents.members = True
         intents.dm_messages = True
-<<<<<<< HEAD
         intents.reactions = True  # Add reaction intents
-=======
-        intents.reactions = True  # Add reactions intent
->>>>>>> ecbe4c57
+
+
         self.config = load_config()
         super().__init__(intents=intents, application_id=int(self.config['DISCORD']['APPLICATION_ID']))
         self.tree = app_commands.CommandTree(self)
@@ -91,16 +89,13 @@
             if channel and isinstance(channel, discord.TextChannel):
                 birthdays = self.db.get_todays_birthdays()
                 guild = channel.guild
-<<<<<<< HEAD
+
 
                 # Get all users who want notifications
                 notif_users = self.db.get_users_with_dm_enabled()
                 
                 for user_id, username, birthday in birthdays:
-=======
-                for user_id, username, birthday, dm_preference in birthdays:
-                    age = now.year - birthday.year
->>>>>>> ecbe4c57
+
                     # Update display name if it has changed
                     member = guild.get_member(user_id)
                     display_name = member.display_name if member else username
@@ -119,7 +114,6 @@
                     
                     # Only send message in channel
                     await channel.send(message)
-<<<<<<< HEAD
                     
                     # Notify opted-in users about the birthday
                     for notif_user_id, _, _ in notif_users:
@@ -130,16 +124,7 @@
                                     await notif_user.send(f"🎂 {name_to_use} hat heute Geburtstag!")
                             except (discord.errors.Forbidden, Exception):
                                 pass  # User has DMs disabled or other errors
-=======
-                    # Try to send DM to birthday person if they opted in
-                    if dm_preference:
-                        try:
-                            user = await self.fetch_user(user_id)
-                            if user:
-                                await user.send(f"🎂 Alles Gute zum {age}. Geburtstag! 🎉")
-                        except discord.errors.Forbidden:
-                            pass  # User has DMs disabled
->>>>>>> ecbe4c57
+
 
 def main():
     bot = BirthdayBot()
@@ -184,11 +169,8 @@
         if isinstance(interaction.channel, discord.TextChannel) and interaction.user.guild_permissions.administrator:
             help_text += """\n**Admin Befehle:**
         /birthdaycheck - Überprüft manuell die heutigen Geburtstage und sendet Glückwünsche
-<<<<<<< HEAD
         /setupnotify - Erstellt die Benachrichtigungs-Nachricht für Geburtstags-Benachrichtigungen
-=======
-        /createpreferences - Erstellt die Benachrichtigungseinstellungen (falls nicht vorhanden)
->>>>>>> ecbe4c57
+
         """
             
         help_text += "\nBitte benutze das richtige Format für die Befehle!"
