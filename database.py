import psycopg2
import yaml
from datetime import datetime
import pytz

def load_config():
    with open('config.yaml', 'r') as file:
        return yaml.safe_load(file)

class DatabaseService:
    def __init__(self):
        config = load_config()
        db_config = config['DATABASE']
        self.conn = psycopg2.connect(
            dbname=db_config['NAME'],
            user=db_config['USER'],
            password=db_config['PASSWORD'],
            host=db_config['HOST'],
            port=db_config['PORT']
        )
<<<<<<< HEAD

=======
>>>>>>> ecbe4c57

    def get_todays_birthdays(self):
        tz = pytz.timezone('Europe/Berlin')
        now = datetime.now(tz)
        
        with self.conn.cursor() as cur:
            cur.execute("""
                SELECT user_id, username, birthday, dm_preference 
                FROM birthdays 
                WHERE EXTRACT(MONTH FROM birthday) = %s 
                AND EXTRACT(DAY FROM birthday) = %s
            """, (now.month, now.day))
            return cur.fetchall()

    def add_birthday(self, user_id: int, username: str, birthday: datetime, dm_preference: bool = False):
        with self.conn.cursor() as cur:
            cur.execute("""
                INSERT INTO birthdays (user_id, username, birthday, dm_preference)
                VALUES (%s, %s, %s, %s)
                ON CONFLICT (user_id) DO UPDATE 
                SET username = EXCLUDED.username, 
                    birthday = EXCLUDED.birthday,
                    dm_preference = EXCLUDED.dm_preference
            """, (user_id, username, birthday, dm_preference))
            self.conn.commit()

    def update_dm_preference(self, user_id: int, dm_preference: bool):
        with self.conn.cursor() as cur:
            cur.execute("""
                INSERT INTO birthdays (user_id, dm_preference)
                VALUES (%s, %s)
                ON CONFLICT (user_id) DO UPDATE 
                SET dm_preference = EXCLUDED.dm_preference
            """, (user_id, dm_preference))
            self.conn.commit()

    def get_users_with_dm_enabled(self):
        with self.conn.cursor() as cur:
            cur.execute("""
                SELECT user_id, username, birthday
                FROM birthdays
                WHERE dm_preference = TRUE
            """)
            return cur.fetchall()

    def get_next_birthday(self):
        tz = pytz.timezone('Europe/Berlin')
        now = datetime.now(tz)
        
        with self.conn.cursor() as cur:
            cur.execute("""
                SELECT user_id, username, birthday
                FROM birthdays
                WHERE (EXTRACT(MONTH FROM birthday), EXTRACT(DAY FROM birthday)) >= 
                      (%s, %s)
                ORDER BY EXTRACT(MONTH FROM birthday), EXTRACT(DAY FROM birthday)
                LIMIT 1
            """, (now.month, now.day))
            return cur.fetchone()

    def search_birthday_by_username(self, search_term: str):
        with self.conn.cursor() as cur:
            cur.execute("""
                SELECT user_id, username, birthday
                FROM birthdays
                WHERE LOWER(username) LIKE LOWER(%s)
                ORDER BY username
            """, (f'%{search_term}%',))
            return cur.fetchall()

    def get_upcoming_birthdays(self, limit=5):
        tz = pytz.timezone('Europe/Berlin')
        now = datetime.now(tz)
        
        with self.conn.cursor() as cur:
            cur.execute("""
                WITH next_birthday AS (
                    SELECT 
                        user_id,
                        username,
                        birthday,
                        CASE 
                            WHEN (DATE_PART('month', birthday), DATE_PART('day', birthday)) >= 
                                 (DATE_PART('month', CURRENT_DATE), DATE_PART('day', CURRENT_DATE))
                            THEN DATE(MAKE_DATE(DATE_PART('year', CURRENT_DATE)::INTEGER, 
                                              DATE_PART('month', birthday)::INTEGER, 
                                              DATE_PART('day', birthday)::INTEGER))
                            ELSE DATE(MAKE_DATE(DATE_PART('year', CURRENT_DATE)::INTEGER + 1, 
                                              DATE_PART('month', birthday)::INTEGER, 
                                              DATE_PART('day', birthday)::INTEGER))
                        END as next_occurrence
                    FROM birthdays
                )
                SELECT 
                    user_id,
                    username,
                    birthday,
                    (next_occurrence - CURRENT_DATE) as days_until
                FROM next_birthday
                ORDER BY days_until ASC
                LIMIT %s
            """, (limit,))
            return cur.fetchall()

    def get_dm_preference(self, user_id: int) -> bool:
        with self.conn.cursor() as cur:
            cur.execute("""
                SELECT dm_preference
                FROM birthdays
                WHERE user_id = %s
            """, (user_id,))
            result = cur.fetchone()
            return result[0] if result else False<|MERGE_RESOLUTION|>--- conflicted
+++ resolved
@@ -18,10 +18,6 @@
             host=db_config['HOST'],
             port=db_config['PORT']
         )
-<<<<<<< HEAD
-
-=======
->>>>>>> ecbe4c57
 
     def get_todays_birthdays(self):
         tz = pytz.timezone('Europe/Berlin')
